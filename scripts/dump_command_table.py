from __future__ import print_function

import argparse
import inspect
import json
import re
import types
import sys

from azure.cli.application import Application, Configuration

class Exporter(json.JSONEncoder):

    def default(self, o):#pylint: disable=method-hidden
        try:
            return super(Exporter, self).default(o)
        except TypeError:
            return str(o)

def _dump_command_table(**kwargs):
    cmd_table = APPLICATION.configuration.get_command_table()
    cmd_list = []
    if cmd_set_names is None :
        # if no command prefix specified, use all command table entries
        cmd_list = list(cmd_table.keys())
    else:
        # if the command name matches a prefix, add it to the output list
        for name in cmd_table.keys():
            for prefix in cmd_set_names:
                if name.startswith(prefix):
                    cmd_list.append(name)
                    break

    results = []
    if param_names:
        for cmd_name in cmd_list:
            cmd_args = cmd_table[cmd_name].arguments
            match = False
            for arg in list(cmd_args.keys()):
                if match:
                    break
                if arg in param_names:
                    results.append(cmd_name)
                    match = True
    else:
        results = cmd_list

    result_dict = {}
    for cmd_name in results:
        table_entry = cmd_table[cmd_name]
        result_dict[cmd_name] = _format_entry(cmd_table[cmd_name])
    print(json.dumps(result_dict, indent=4, sort_keys=True))
    
    # print the 'lowest common denominator' for scope for each param
    if param_names:
        print('\nPARAMETER SCOPES\n')
        for param in param_names:
            print('{} = {}'.format(param, _get_parameter_scope(param, result_dict)))
    
    sys.exit(0)

def _format_entry(obj):
    if not obj:
        return obj
    elif isinstance(obj, tuple):
        return [_format_entry(x) for x in list(obj)]
    elif isinstance(obj, PRIMITIVES):
        return obj
    elif isinstance(obj, types.FunctionType):
        return 'function <{}>'.format(obj.__name__)
    elif callable(obj):
        return 'callable {}'.format(type(obj))
    elif isinstance(obj, dict):
        new_dict = {key: _format_entry(obj[key]) for key in obj.keys() if key not in IGNORE_ARGS}
        _process_null_values(new_dict)
        return new_dict
    elif isinstance(obj, list):
        new_list = [_format_entry(x) for x in obj]
        return new_list
    else:
        new_dict = {key: _format_entry(value) for key, value in vars(obj).items() if key not in IGNORE_ARGS}
        _process_null_values(new_dict)
        return new_dict

def _get_parameter_scope(param, result):
    cmd_list = [key for key, value in result.items() if param in list(value['arguments'].keys())]
    test_list = cmd_list[0].split(' ')
    while len(test_list) > 0:
        test_entry = ' '.join(test_list)
        all_match = True
        for entry in cmd_list[1:]:
            if test_entry not in entry:
                all_match = False
                break
        if not all_match:
            test_list.pop()
        else:
            return test_entry
    return '_ROOT_'

def _process_null_values(dict_):
    if not show_nulls:
        null_values = [x for x in dict_.keys() if dict_[x] is None]
        for key in null_values:
            dict_.pop(key)

parser = argparse.ArgumentParser(description='Command Table Parser')
parser.add_argument('--commands', metavar='N', nargs='+', help='Filter by first level command (OR)')
parser.add_argument('--params', metavar='N', nargs='+', help='Filter by parameters (OR)')
parser.add_argument('--show-nulls', action='store_true', default=False, help='Show null entries')
args = parser.parse_args()
cmd_set_names = args.commands
param_names = args.params
show_nulls = args.show_nulls

<<<<<<< HEAD
PRIMITIVES = (str, int, bool, float)
IGNORE_ARGS = ['help', 'help_file', 'name', 'base_type']
=======
config = Configuration([])
cmd_table = config.get_command_table()
cmd_list = []
if cmd_set_names is None :
    # if no command prefix specified, use all command table entries
    cmd_list = cmd_table.keys()
else:
    # if the command name matches a prefix, add it to the output list
    for name in cmd_table.keys():
        for prefix in cmd_set_names:
            if name.startswith(prefix):
                cmd_list.append(name)
            break

results = []
if param_names:
    for name in cmd_list:
        cmd_args = cmd_table[name]['arguments']
        match = False
        for arg in cmd_args:
            if match:
                break
            arg_name = re.sub('--','', arg['name']).split(' ')[0]
            if arg_name in param_names:
                results.append(name)
                match = True
else:
    results = cmd_list
>>>>>>> b5d6ab7e

APPLICATION = Application(Configuration([]))
APPLICATION.register(Application.COMMAND_TABLE_LOADED, _dump_command_table)
APPLICATION.execute([''])<|MERGE_RESOLUTION|>--- conflicted
+++ resolved
@@ -19,35 +19,35 @@
 
 def _dump_command_table(**kwargs):
     cmd_table = APPLICATION.configuration.get_command_table()
-    cmd_list = []
-    if cmd_set_names is None :
-        # if no command prefix specified, use all command table entries
+cmd_list = []
+if cmd_set_names is None :
+    # if no command prefix specified, use all command table entries
         cmd_list = list(cmd_table.keys())
-    else:
-        # if the command name matches a prefix, add it to the output list
-        for name in cmd_table.keys():
-            for prefix in cmd_set_names:
-                if name.startswith(prefix):
-                    cmd_list.append(name)
-                    break
+else:
+    # if the command name matches a prefix, add it to the output list
+    for name in cmd_table.keys():
+        for prefix in cmd_set_names:
+            if name.startswith(prefix):
+                cmd_list.append(name)
+                break
 
-    results = []
-    if param_names:
+results = []
+if param_names:
         for cmd_name in cmd_list:
             cmd_args = cmd_table[cmd_name].arguments
-            match = False
+        match = False
             for arg in list(cmd_args.keys()):
-                if match:
-                    break
+            if match:
+                break
                 if arg in param_names:
                     results.append(cmd_name)
-                    match = True
-    else:
-        results = cmd_list
+                match = True
+else:
+    results = cmd_list
 
-    result_dict = {}
-    for cmd_name in results:
-        table_entry = cmd_table[cmd_name]
+result_dict = {}
+for cmd_name in results:
+    table_entry = cmd_table[cmd_name]
         result_dict[cmd_name] = _format_entry(cmd_table[cmd_name])
     print(json.dumps(result_dict, indent=4, sort_keys=True))
     
@@ -113,40 +113,9 @@
 param_names = args.params
 show_nulls = args.show_nulls
 
-<<<<<<< HEAD
 PRIMITIVES = (str, int, bool, float)
 IGNORE_ARGS = ['help', 'help_file', 'name', 'base_type']
-=======
-config = Configuration([])
-cmd_table = config.get_command_table()
-cmd_list = []
-if cmd_set_names is None :
-    # if no command prefix specified, use all command table entries
-    cmd_list = cmd_table.keys()
-else:
-    # if the command name matches a prefix, add it to the output list
-    for name in cmd_table.keys():
-        for prefix in cmd_set_names:
-            if name.startswith(prefix):
-                cmd_list.append(name)
-            break
-
-results = []
-if param_names:
-    for name in cmd_list:
-        cmd_args = cmd_table[name]['arguments']
-        match = False
-        for arg in cmd_args:
-            if match:
-                break
-            arg_name = re.sub('--','', arg['name']).split(' ')[0]
-            if arg_name in param_names:
-                results.append(name)
-                match = True
-else:
-    results = cmd_list
->>>>>>> b5d6ab7e
-
+    
 APPLICATION = Application(Configuration([]))
 APPLICATION.register(Application.COMMAND_TABLE_LOADED, _dump_command_table)
 APPLICATION.execute([''])