--- conflicted
+++ resolved
@@ -1,19 +1,7 @@
-<<<<<<< HEAD
-def _register_global_parameter(parser):
-    # Let the program know that we are adding a parameter --query
-    parser.add_argument('--query', dest='_jmespath_query', metavar='JMESPATH',
-                        help='JMESPath query string. See http://jmespath.org/ for more information and examples.') # pylint: disable=line-too-long
-
-
-def register(application):
-    def handle_query_parameter(args):
-        # If there is a query specified on the command line, we'll take care of that!
-=======
 import collections
 
 def register(event_dispatcher):
     def handle_query_parameter(_, event_data):
->>>>>>> 3141aa7a
         try:
             query_value = args._jmespath_query #  pylint: disable=protected-access
             del args._jmespath_query
@@ -21,21 +9,12 @@
             if query_value:
                 def filter_output(event_data):
                     import jmespath
-                    event_data['result'] = jmespath.search(query_value, event_data['result'])
+                    event_data['result'] = jmespath.search(query_value, event_data['result'],
+                                                           jmespath.Options(collections.OrderedDict))
                 application.register(application.FILTER_RESULT, filter_output)
 
         except AttributeError:
             pass
-<<<<<<< HEAD
 
     application.register(application.GLOBAL_PARSER_CREATED, _register_global_parameter)
     application.register(application.COMMAND_PARSER_PARSED, handle_query_parameter)
-=======
-        else:
-            def filter_output(_, event_data):
-                import jmespath
-                event_data['result'] = jmespath.search(query_value, event_data['result'],
-                                                       jmespath.Options(collections.OrderedDict))
-            event_dispatcher.register(event_dispatcher.FILTER_RESULT, filter_output)
-    event_dispatcher.register(event_dispatcher.REGISTER_GLOBAL_PARAMETERS, handle_query_parameter)
->>>>>>> 3141aa7a
